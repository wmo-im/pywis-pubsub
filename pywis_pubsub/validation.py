--- conflicted
+++ resolved
@@ -43,20 +43,10 @@
     success = False
     error_message = None
 
-<<<<<<< HEAD
-    # cache the message-schema the first time validate_message is called
-    if not MESSAGE_SCHEMA.parent.exists():
-        MESSAGE_SCHEMA_URL = 'https://raw.githubusercontent.com/wmo-im/wis2-notification-message/main/WIS2_Message_Format_Schema.yaml'  # noqa
-        print('Caching notification message schema')
-        MESSAGE_SCHEMA.parent.mkdir(parents=True, exist_ok=True)
-        with MESSAGE_SCHEMA.open('wb') as fh:
-            fh.write(urlopen(MESSAGE_SCHEMA_URL).read())
-=======
     if not MESSAGE_SCHEMA.exists():
         msg = 'Schema not found. Please run pywis-pubsub schema sync'
         LOGGER.error(msg)
         raise RuntimeError(msg)
->>>>>>> 5b5841e1
 
     with open(MESSAGE_SCHEMA) as fh:
         schema = yaml_load(fh)
